use std::{path::PathBuf, vec};

use anyhow::{anyhow, Context, Result};
use bstr::ByteSlice;
use gitbutler_branch::{
    self, Branch, BranchCreateRequest, SignaturePurpose, VirtualBranchesHandle,
    GITBUTLER_INTEGRATION_REFERENCE,
};
use gitbutler_cherry_pick::RepositoryExt as _;
use gitbutler_command_context::CommandContext;
use gitbutler_commit::commit_ext::CommitExt;
use gitbutler_error::error::Marker;
use gitbutler_project::access::WorktreeWritePermission;
use gitbutler_repo::{LogUntil, RepoActionsExt, RepositoryExt};
use tracing::instrument;

use crate::{branch_manager::BranchManagerExt, conflicts, VirtualBranchesExt};

const WORKSPACE_HEAD: &str = "Workspace Head";
const GITBUTLER_INTEGRATION_COMMIT_TITLE: &str = "GitButler Integration Commit";

<<<<<<< HEAD
// Creates and returns a merge commit of all active branch heads.
//
// This is the base against which we diff the working directory to understand
// what files have been modified.
<<<<<<< HEAD
||||||| a7b01bd64 (Keep using `get_workspace_head()` when no cached result is used.)
=======
>>>>>>> f419e086
/// Creates and returns a merge commit of all active branch heads.
///
/// This is the base against which we diff the working directory to understand
/// what files have been modified.
///
/// This should be used to update the `gitbutler/workspace` ref with, which is usually
/// done from [`update_gitbutler_integration()`], after any of its input changes.
/// This is namely the conflicting state, or any head of the virtual branches.
#[instrument(level = tracing::Level::DEBUG, skip(ctx))]
<<<<<<< HEAD
=======
#[instrument(level = tracing::Level::DEBUG, skip(ctx))]
>>>>>>> parent of a7b01bd64 (Keep using `get_workspace_head()` when no cached result is used.)
=======
>>>>>>> f419e086
pub(crate) fn get_workspace_head(ctx: &CommandContext) -> Result<git2::Oid> {
    let vb_state = ctx.project().virtual_branches();
    let target = vb_state
        .get_default_target()
        .context("failed to get target")?;
    let repo: &git2::Repository = ctx.repository();

    let mut virtual_branches: Vec<Branch> = vb_state.list_branches_in_workspace()?;

    let target_commit = repo.find_commit(target.sha)?;
    let mut workspace_tree = repo.find_real_tree(&target_commit, Default::default())?;

    if conflicts::is_conflicting(ctx, None)? {
        let merge_parent = conflicts::merge_parent(ctx)?.ok_or(anyhow!("No merge parent"))?;
        let first_branch = virtual_branches.first().ok_or(anyhow!("No branches"))?;

        let merge_base = repo.merge_base(first_branch.head, merge_parent)?;
        workspace_tree = repo.find_commit(merge_base)?.tree()?;
    } else {
        for branch in virtual_branches.iter_mut() {
            let merge_tree = repo.find_commit(target.sha)?.tree()?;
            let branch_tree = repo.find_commit(branch.head)?;
            let branch_tree = repo.find_real_tree(&branch_tree, Default::default())?;

            let mut index = repo.merge_trees(&merge_tree, &workspace_tree, &branch_tree, None)?;

            if !index.has_conflicts() {
                workspace_tree = repo.find_tree(index.write_tree_to(repo)?)?;
            } else {
                // This branch should have already been unapplied during the "update" command but for some reason that failed
                tracing::warn!("Merge conflict between base and {:?}", branch.name);
                branch.applied = false;
                branch.in_workspace = false;
                vb_state.set_branch(branch.clone())?;
            }
        }
    }

    let committer = gitbutler_branch::signature(SignaturePurpose::Committer)?;
    let author = gitbutler_branch::signature(SignaturePurpose::Author)?;
    let mut heads: Vec<git2::Commit<'_>> = virtual_branches
        .iter()
        .filter(|b| b.head != target.sha)
        .map(|b| repo.find_commit(b.head))
        .filter_map(Result::ok)
        .collect();

    if heads.is_empty() {
        heads = vec![target_commit]
    }

    // TODO: Why does commit only accept a slice of commits? Feels like we
    //       could make use of AsRef with the right traits.
    let head_refs: Vec<&git2::Commit<'_>> = heads.iter().collect();

    let workspace_head_id = repo.commit(
        None,
        &author,
        &committer,
        WORKSPACE_HEAD,
        &workspace_tree,
        head_refs.as_slice(),
    )?;
    Ok(workspace_head_id)
}

// Before switching the user to our gitbutler integration branch we save
// the current branch into a text file. It is used in generating the commit
// message for integration branch, as a helpful hint about how to get back
// to where you were.
struct PreviousHead {
    head: String,
    sha: String,
}

fn read_integration_file(path: &PathBuf) -> Result<Option<PreviousHead>> {
    if let Ok(prev_data) = std::fs::read_to_string(path) {
        let parts: Vec<&str> = prev_data.split(':').collect();
        let prev_head = parts[0].to_string();
        let prev_sha = parts[1].to_string();
        Ok(Some(PreviousHead {
            head: prev_head,
            sha: prev_sha,
        }))
    } else {
        Ok(None)
    }
}

fn write_integration_file(head: &git2::Reference, path: PathBuf) -> Result<()> {
    let sha = head.target().unwrap().to_string();
    std::fs::write(path, format!(":{}", sha))?;
    Ok(())
}
pub fn update_gitbutler_integration(
    vb_state: &VirtualBranchesHandle,
    ctx: &CommandContext,
) -> Result<git2::Oid> {
    let target = vb_state
        .get_default_target()
        .context("failed to get target")?;

    let repo: &git2::Repository = ctx.repository();

    // get current repo head for reference
    let head_ref = repo.head()?;
    let integration_filepath = repo.path().join("integration");
    let mut prev_branch = read_integration_file(&integration_filepath)?;
    if let Some(branch) = &prev_branch {
        if branch.head != GITBUTLER_INTEGRATION_REFERENCE.to_string() {
            // we are moving from a regular branch to our gitbutler integration branch, write a file to
            // .git/integration with the previous head and name
            write_integration_file(&head_ref, integration_filepath)?;
            prev_branch = Some(PreviousHead {
                head: head_ref.target().unwrap().to_string(),
                sha: head_ref.target().unwrap().to_string(),
            });
        }
    }

    let vb_state = ctx.project().virtual_branches();

    // get all virtual branches, we need to try to update them all
    let virtual_branches: Vec<Branch> = vb_state
        .list_branches_in_workspace()
        .context("failed to list virtual branches")?;

    let workspace_head = repo.find_commit(get_workspace_head(ctx)?)?;

    // message that says how to get back to where they were
    let mut message = GITBUTLER_INTEGRATION_COMMIT_TITLE.to_string();
    message.push_str("\n\n");
    message.push_str(
        "This is an integration commit for the virtual branches that GitButler is tracking.\n\n",
    );
    message.push_str(
        "Due to GitButler managing multiple virtual branches, you cannot switch back and\n",
    );
    message.push_str("forth between git branches and virtual branches easily. \n\n");

    message.push_str("If you switch to another branch, GitButler will need to be reinitialized.\n");
    message.push_str("If you commit on this branch, GitButler will throw it away.\n\n");
    message.push_str("Here are the branches that are currently applied:\n");
    for branch in &virtual_branches {
        message.push_str(" - ");
        message.push_str(branch.name.as_str());
        message.push_str(format!(" ({})", &branch.refname()?).as_str());
        message.push('\n');

        if branch.head != target.sha {
            message.push_str("   branch head: ");
            message.push_str(&branch.head.to_string());
            message.push('\n');
        }
        for file in &branch.ownership.claims {
            message.push_str("   - ");
            message.push_str(&file.file_path.display().to_string());
            message.push('\n');
        }
    }
    if let Some(prev_branch) = prev_branch {
        message.push_str("\nYour previous branch was: ");
        message.push_str(&prev_branch.head);
        message.push_str("\n\n");
        message.push_str("The sha for that commit was: ");
        message.push_str(&prev_branch.sha);
        message.push_str("\n\n");
    }
    message.push_str("For more information about what we're doing here, check out our docs:\n");
    message.push_str("https://docs.gitbutler.com/features/virtual-branches/integration-branch\n");

    let committer = gitbutler_branch::signature(SignaturePurpose::Committer)?;
    let author = gitbutler_branch::signature(SignaturePurpose::Author)?;

    // It would be nice if we could pass an `update_ref` parameter to this function, but that
    // requires committing to the tip of the branch, and we're mostly replacing the tip.

    let parents = workspace_head.parents().collect::<Vec<_>>();
    let workspace_tree = workspace_head.tree()?;

    let final_commit = repo.commit(
        None,
        &author,
        &committer,
        &message,
        &workspace_tree,
        parents.iter().collect::<Vec<_>>().as_slice(),
    )?;

    // Create or replace the integration branch reference, then set as HEAD.
    repo.reference(
        &GITBUTLER_INTEGRATION_REFERENCE.clone().to_string(),
        final_commit,
        true,
        "updated integration commit",
    )?;
    repo.set_head(&GITBUTLER_INTEGRATION_REFERENCE.clone().to_string())?;

    let mut index = repo.index()?;
    index.read_tree(&workspace_tree)?;
    index.write()?;

    // finally, update the refs/gitbutler/ heads to the states of the current virtual branches
    for branch in &virtual_branches {
        let wip_tree = repo.find_tree(branch.tree)?;
        let mut branch_head = repo.find_commit(branch.head)?;
        let head_tree = branch_head.tree()?;

        // create a wip commit if there is wip
        if head_tree.id() != wip_tree.id() {
            let mut message = "GitButler WIP Commit".to_string();
            message.push_str("\n\n");
            message.push_str("This is a WIP commit for the virtual branch '");
            message.push_str(branch.name.as_str());
            message.push_str("'\n\n");
            message.push_str("This commit is used to store the state of the virtual branch\n");
            message.push_str("while you are working on it. It is not meant to be used for\n");
            message.push_str("anything else.\n\n");
            let branch_head_oid = repo.commit(
                None,
                &committer,
                &committer,
                &message,
                &wip_tree,
                &[&branch_head],
                // None,
            )?;
            branch_head = repo.find_commit(branch_head_oid)?;
        }

        repo.reference(
            &branch.refname()?.to_string(),
            branch_head.id(),
            true,
            "update virtual branch",
        )?;
    }

    Ok(final_commit)
}

pub fn verify_branch(ctx: &CommandContext, perm: &mut WorktreeWritePermission) -> Result<()> {
    verify_current_branch_name(ctx)
        .and_then(verify_head_is_set)
        .and_then(|()| verify_head_is_clean(ctx, perm))
        .context(Marker::VerificationFailure)?;
    Ok(())
}

fn verify_head_is_set(ctx: &CommandContext) -> Result<()> {
    match ctx
        .repository()
        .head()
        .context("failed to get head")?
        .name()
    {
        Some(refname) if *refname == GITBUTLER_INTEGRATION_REFERENCE.to_string() => Ok(()),
        Some(head_name) => Err(invalid_head_err(head_name)),
        None => Err(anyhow!(
            "project in detached head state. Please checkout {} to continue",
            GITBUTLER_INTEGRATION_REFERENCE.branch()
        )),
    }
}

// Returns an error if repo head is not pointing to the integration branch.
fn verify_current_branch_name(ctx: &CommandContext) -> Result<&CommandContext> {
    match ctx.repository().head()?.name() {
        Some(head) => {
            let head_name = head.to_string();
            if head_name != GITBUTLER_INTEGRATION_REFERENCE.to_string() {
                return Err(invalid_head_err(&head_name));
            }
            Ok(ctx)
        }
        None => Err(anyhow!("Repo HEAD is unavailable")),
    }
}

// TODO(ST): Probably there should not be an implicit vbranch creation here.
fn verify_head_is_clean(ctx: &CommandContext, perm: &mut WorktreeWritePermission) -> Result<()> {
    let head_commit = ctx
        .repository()
        .head()
        .context("failed to get head")?
        .peel_to_commit()
        .context("failed to peel to commit")?;

    let vb_handle = VirtualBranchesHandle::new(ctx.project().gb_dir());
    let default_target = vb_handle
        .get_default_target()
        .context("failed to get default target")?;

    let commits = ctx
        .log(head_commit.id(), LogUntil::Commit(default_target.sha))
        .context("failed to get log")?;

    let integration_index = commits
        .iter()
        .position(|commit| {
            commit
                .message()
                .is_some_and(|message| message.starts_with(GITBUTLER_INTEGRATION_COMMIT_TITLE))
        })
        .context("GitButler integration commit not found")?;
    let integration_commit = &commits[integration_index];
    let mut extra_commits = commits[..integration_index].to_vec();
    extra_commits.reverse();

    if extra_commits.is_empty() {
        // no extra commits found, so we're good
        return Ok(());
    }

    ctx.repository()
        .reset(integration_commit.as_object(), git2::ResetType::Soft, None)
        .context("failed to reset to integration commit")?;

    let branch_manager = ctx.branch_manager();
    let mut new_branch = branch_manager
        .create_virtual_branch(
            &BranchCreateRequest {
                name: extra_commits
                    .last()
                    .map(|commit| commit.message_bstr().to_string()),
                ..Default::default()
            },
            perm,
        )
        .context("failed to create virtual branch")?;

    // rebasing the extra commits onto the new branch
    let vb_state = ctx.project().virtual_branches();
    // let mut head = new_branch.head;
    let mut head = new_branch.head;
    for commit in extra_commits {
        let new_branch_head = ctx
            .repository()
            .find_commit(head)
            .context("failed to find new branch head")?;

        let rebased_commit_oid = ctx
            .repository()
            .commit_with_signature(
                None,
                &commit.author(),
                &commit.committer(),
                &commit.message_bstr().to_str_lossy(),
                &commit.tree().unwrap(),
                &[&new_branch_head],
                None,
            )
            .context(format!(
                "failed to rebase commit {} onto new branch",
                commit.id()
            ))?;

        let rebased_commit = ctx
            .repository()
            .find_commit(rebased_commit_oid)
            .context(format!(
                "failed to find rebased commit {}",
                rebased_commit_oid
            ))?;

        new_branch.head = rebased_commit.id();
        new_branch.tree = rebased_commit.tree_id();
        vb_state
            .set_branch(new_branch.clone())
            .context("failed to write branch")?;

        head = rebased_commit.id();
    }
    Ok(())
}

fn invalid_head_err(head_name: &str) -> anyhow::Error {
    anyhow!(
        "project is on {head_name}. Please checkout {} to continue",
        GITBUTLER_INTEGRATION_REFERENCE.branch()
    )
}<|MERGE_RESOLUTION|>--- conflicted
+++ resolved
@@ -19,15 +19,6 @@
 const WORKSPACE_HEAD: &str = "Workspace Head";
 const GITBUTLER_INTEGRATION_COMMIT_TITLE: &str = "GitButler Integration Commit";
 
-<<<<<<< HEAD
-// Creates and returns a merge commit of all active branch heads.
-//
-// This is the base against which we diff the working directory to understand
-// what files have been modified.
-<<<<<<< HEAD
-||||||| a7b01bd64 (Keep using `get_workspace_head()` when no cached result is used.)
-=======
->>>>>>> f419e086
 /// Creates and returns a merge commit of all active branch heads.
 ///
 /// This is the base against which we diff the working directory to understand
@@ -37,12 +28,6 @@
 /// done from [`update_gitbutler_integration()`], after any of its input changes.
 /// This is namely the conflicting state, or any head of the virtual branches.
 #[instrument(level = tracing::Level::DEBUG, skip(ctx))]
-<<<<<<< HEAD
-=======
-#[instrument(level = tracing::Level::DEBUG, skip(ctx))]
->>>>>>> parent of a7b01bd64 (Keep using `get_workspace_head()` when no cached result is used.)
-=======
->>>>>>> f419e086
 pub(crate) fn get_workspace_head(ctx: &CommandContext) -> Result<git2::Oid> {
     let vb_state = ctx.project().virtual_branches();
     let target = vb_state
