use std::{path::Path, time};

use anyhow::{Context, Result};
use git2::Index;
use serde::Serialize;

use super::{
    branch, errors,
    integration::{
        get_workspace_head, update_gitbutler_integration, GITBUTLER_INTEGRATION_REFERENCE,
    },
    target, BranchId, RemoteCommit, VirtualBranchHunk, VirtualBranchesHandle,
};
use crate::{
    git::{self, diff},
    project_repository::{self, LogUntil},
    projects::FetchResult,
    users,
<<<<<<< HEAD
    virtual_branches::branch::BranchOwnershipClaims,
    virtual_branches::{cherry_rebase, find_real_tree}
=======
    virtual_branches::{branch::BranchOwnershipClaims, cherry_rebase},
>>>>>>> 0d2024e7
};

#[derive(Debug, Serialize, PartialEq, Clone)]
#[serde(rename_all = "camelCase")]
pub struct BaseBranch {
    pub branch_name: String,
    pub remote_name: String,
    pub remote_url: String,
    pub push_remote_name: Option<String>,
    pub push_remote_url: String,
    pub base_sha: git::Oid,
    pub current_sha: git::Oid,
    pub behind: usize,
    pub upstream_commits: Vec<RemoteCommit>,
    pub recent_commits: Vec<RemoteCommit>,
    pub last_fetched_ms: Option<u128>,
}

pub fn get_base_branch_data(
    project_repository: &project_repository::Repository,
) -> Result<BaseBranch> {
    let target = default_target(&project_repository.project().gb_dir())?;
    let base = target_to_base_branch(project_repository, &target)?;
    Ok(base)
}

fn go_back_to_integration(
    project_repository: &project_repository::Repository,
    default_target: &target::Target,
) -> Result<super::BaseBranch, errors::SetBaseBranchError> {
    let statuses = project_repository
        .git_repository
        .statuses(Some(
            git2::StatusOptions::new()
                .show(git2::StatusShow::IndexAndWorkdir)
                .include_untracked(true),
        ))
        .context("failed to get status")?;
    if !statuses.is_empty() {
        return Err(errors::SetBaseBranchError::DirtyWorkingDirectory);
    }

    let vb_state = project_repository.project().virtual_branches();
    let all_virtual_branches = vb_state
        .list_branches()
        .context("failed to read virtual branches")?;

    let applied_virtual_branches = all_virtual_branches
        .iter()
        .filter(|branch| branch.applied)
        .collect::<Vec<_>>();

    let target_commit = project_repository
        .git_repository
        .find_commit(default_target.sha)
        .context("failed to find target commit")?;

    let base_tree = target_commit
        .tree()
        .context("failed to get base tree from commit")?;
    let mut final_tree = target_commit
        .tree()
        .context("failed to get base tree from commit")?;
    for branch in &applied_virtual_branches {
        // merge this branches tree with our tree
        let branch_head = project_repository
            .git_repository
            .find_commit(branch.head)
            .context("failed to find branch head")?;
        let branch_tree = branch_head
            .tree()
            .context("failed to get branch head tree")?;
        let mut result = project_repository
            .git_repository
            .merge_trees(&base_tree, &final_tree, &branch_tree)
            .context("failed to merge")?;
        let final_tree_oid = result
            .write_tree_to(&project_repository.git_repository)
            .context("failed to write tree")?;
        final_tree = project_repository
            .git_repository
            .find_tree(final_tree_oid)
            .context("failed to find written tree")?;
    }

    project_repository
        .git_repository
        .checkout_tree(&final_tree)
        .force()
        .checkout()
        .context("failed to checkout tree")?;

    let base = target_to_base_branch(project_repository, default_target)?;
    update_gitbutler_integration(&vb_state, project_repository)?;
    Ok(base)
}

pub fn set_base_branch(
    project_repository: &project_repository::Repository,
    target_branch_ref: &git::RemoteRefname,
) -> Result<super::BaseBranch, errors::SetBaseBranchError> {
    let repo = &project_repository.git_repository;

    // if target exists, and it is the same as the requested branch, we should go back
    if let Ok(target) = default_target(&project_repository.project().gb_dir()) {
        if target.branch.eq(target_branch_ref) {
            return go_back_to_integration(project_repository, &target);
        }
    }

    // lookup a branch by name
    let target_branch = match repo.find_branch(&target_branch_ref.clone().into()) {
        Ok(branch) => Ok(branch),
        Err(git::Error::NotFound(_)) => Err(errors::SetBaseBranchError::BranchNotFound(
            target_branch_ref.clone(),
        )),
        Err(error) => Err(errors::SetBaseBranchError::Other(error.into())),
    }?;

    let remote = repo
        .find_remote(target_branch_ref.remote())
        .context(format!(
            "failed to find remote for branch {}",
            target_branch.name().unwrap()
        ))?;
    let remote_url = remote
        .url()
        .context(format!(
            "failed to get remote url for {}",
            target_branch_ref.remote()
        ))?
        .unwrap();

    let target_branch_head = target_branch.peel_to_commit().context(format!(
        "failed to peel branch {} to commit",
        target_branch.name().unwrap()
    ))?;

    let current_head = repo.head().context("Failed to get HEAD reference")?;
    let current_head_commit = current_head
        .peel_to_commit()
        .context("Failed to peel HEAD reference to commit")?;

    // calculate the commit as the merge-base between HEAD in project_repository and this target commit
    let target_commit_oid = repo
        .merge_base(
            current_head_commit.id().into(),
            target_branch_head.id().into(),
        )
        .context(format!(
            "Failed to calculate merge base between {} and {}",
            current_head_commit.id(),
            target_branch_head.id()
        ))?;

    let target = target::Target {
        branch: target_branch_ref.clone(),
        remote_url: remote_url.to_string(),
        sha: target_commit_oid,
        push_remote_name: None,
    };

    let vb_state = project_repository.project().virtual_branches();
    vb_state.set_default_target(target.clone())?;

    // TODO: make sure this is a real branch
    let head_name: git::Refname = current_head
        .name()
        .context("Failed to get HEAD reference name")?;
    if !head_name
        .to_string()
        .eq(&GITBUTLER_INTEGRATION_REFERENCE.to_string())
    {
        // if there are any commits on the head branch or uncommitted changes in the working directory, we need to
        // put them into a virtual branch

        let wd_diff = diff::workdir(repo, &current_head_commit.id().into())?;
        if !wd_diff.is_empty() || current_head_commit.id() != target.sha.into() {
            // assign ownership to the branch
            let ownership = wd_diff.iter().fold(
                BranchOwnershipClaims::default(),
                |mut ownership, (file_path, diff)| {
                    for hunk in &diff.hunks {
                        ownership.put(
                            format!(
                                "{}:{}",
                                file_path.display(),
                                VirtualBranchHunk::gen_id(hunk.new_start, hunk.new_lines)
                            )
                            .parse()
                            .unwrap(),
                        );
                    }
                    ownership
                },
            );

            let now_ms = crate::time::now_ms();

            let (upstream, upstream_head) = if let git::Refname::Local(head_name) = &head_name {
                let upstream_name = target_branch_ref.with_branch(head_name.branch());
                if upstream_name.eq(target_branch_ref) {
                    (None, None)
                } else {
                    match repo.find_reference(&git::Refname::from(&upstream_name)) {
                        Ok(upstream) => {
                            let head = upstream
                                .peel_to_commit()
                                .map(|commit| commit.id())
                                .context(format!(
                                    "failed to peel upstream {} to commit",
                                    upstream.name().unwrap()
                                ))?;
                            Ok((Some(upstream_name), Some(head)))
                        }
                        Err(git::Error::NotFound(_)) => Ok((None, None)),
                        Err(error) => Err(error),
                    }
                    .context(format!("failed to find upstream for {}", head_name))?
                }
            } else {
                (None, None)
            };

            let branch = branch::Branch {
                id: BranchId::generate(),
                name: head_name.to_string().replace("refs/heads/", ""),
                notes: String::new(),
                applied: true,
                upstream,
                upstream_head: upstream_head.map(|h| h.into()),
                created_timestamp_ms: now_ms,
                updated_timestamp_ms: now_ms,
                head: current_head_commit.id().into(),
                tree: super::write_tree_onto_commit(
                    project_repository,
                    current_head_commit.id().into(),
                    diff::diff_files_into_hunks(wd_diff),
                )?,
                ownership,
                order: 0,
                selected_for_changes: None,
            };

            vb_state.set_branch(branch)?;
        }
    }

    set_exclude_decoration(project_repository)?;

    update_gitbutler_integration(&vb_state, project_repository)?;

    let base = target_to_base_branch(project_repository, &target)?;
    Ok(base)
}

pub fn set_target_push_remote(
    project_repository: &project_repository::Repository,
    push_remote_name: &str,
) -> Result<(), errors::SetBaseBranchError> {
    let repo = &project_repository.git_repository;

    let remote = repo
        .find_remote(push_remote_name)
        .context(format!("failed to find remote {}", push_remote_name))?;

    // if target exists, and it is the same as the requested branch, we should go back
    let mut target = default_target(&project_repository.project().gb_dir())?;

    target.push_remote_name = Some(
        remote
            .name()
            .context("failed to get remote name")?
            .to_string(),
    );
    let vb_state = project_repository.project().virtual_branches();
    vb_state.set_default_target(target.clone())?;

    Ok(())
}

fn set_exclude_decoration(project_repository: &project_repository::Repository) -> Result<()> {
    let repo = &project_repository.git_repository;
    let mut config = repo.config()?;
    config
        .set_multivar("log.excludeDecoration", "refs/gitbutler", "refs/gitbutler")
        .context("failed to set log.excludeDecoration")?;
    Ok(())
}

fn _print_tree(repo: &git2::Repository, tree: &git2::Tree) -> Result<()> {
    println!("tree id: {}", tree.id());
    for entry in tree {
        println!(
            "  entry: {} {}",
            entry.name().unwrap_or_default(),
            entry.id()
        );
        // get entry contents
        let object = entry.to_object(repo).context("failed to get object")?;
        let blob = object.as_blob().context("failed to get blob")?;
        // convert content to string
        if let Ok(content) = std::str::from_utf8(blob.content()) {
            println!("    blob: {}", content);
        } else {
            println!("    blob: BINARY");
        }
    }
    Ok(())
}

// try to update the target branch
// this means that we need to:
// determine if what the target branch is now pointing to is mergeable with our current working directory
// merge the target branch into our current working directory
// update the target sha
pub fn update_base_branch(
    project_repository: &project_repository::Repository,
    user: Option<&users::User>,
) -> anyhow::Result<()> {
    if project_repository.is_resolving() {
        anyhow::bail!(errors::UpdateBaseBranchError::Conflict(
            errors::ProjectConflict {
                project_id: project_repository.project().id,
            },
        ));
    }

    // look up the target and see if there is a new oid
    let target = default_target(&project_repository.project().gb_dir())?;
    let repo = &project_repository.git_repository;
    let target_branch = repo
        .find_branch(&target.branch.clone().into())
        .context(format!("failed to find branch {}", target.branch))?;

    let new_target_commit = target_branch
        .peel_to_commit()
        .context(format!("failed to peel branch {} to commit", target.branch))?;

    if new_target_commit.id() == target.sha.into() {
        return Ok(());
    }

    let new_target_tree = new_target_commit
        .tree()
        .context("failed to get new target commit tree")?;

    let old_target_tree = repo.find_commit(target.sha)?.tree().context(format!(
        "failed to get old target commit tree {}",
        target.sha
    ))?;

    let vb_state = project_repository.project().virtual_branches();
    let integration_commit = get_workspace_head(&vb_state, project_repository)?;

    // try to update every branch
    let updated_vbranches =
        super::get_status_by_branch(project_repository, Some(&integration_commit))?
            .0
            .into_iter()
            .map(|(branch, _)| branch)
            .map(
                |mut branch: branch::Branch| -> Result<Option<branch::Branch>> {

                    dbg!("UPDATING BRANCH");
                    dbg!(&branch);

                    let branch_tree = repo.find_tree(branch.tree)?;

                    let branch_head_commit = repo.find_commit(branch.head).context(format!(
                        "failed to find commit {} for branch {}",
                        branch.head, branch.id
                    ))?;
                    let branch_head_tree = branch_head_commit.tree().context(format!(
                        "failed to find tree for commit {} for branch {}",
                        branch.head, branch.id
                    ))?;

                    let ok_with_force_push = project_repository.project().ok_with_force_push;

                    if *ok_with_force_push {
                        dbg!("ok with force push, RUNNING EXPERIMENTAL ");
                        // EXPERIMENTAL: just run the branch head through cherry_rebase_group
                        let mut branch_head = branch.head;

                        // if there is uncommitted work, temp commit the wip
                        if branch_head_tree.id() != branch_tree.id() {
                            let (author, committer) = project_repository.git_signatures(user)?;
                            branch_head = repo.commit(None, &author, &committer, "wip", &branch_tree, &[&branch_head_commit], None)?;
                        }

                        let rebased_head_oid = cherry_rebase(project_repository, new_target_commit.id(), new_target_commit.id(), branch_head)?;
                        let rebased_head = repo.find_commit(rebased_head_oid.unwrap()).context("failed to find rebased head")?;

                        branch.tree = find_real_tree(project_repository, (&rebased_head).into(), None)?.id().into();
                        branch.head = rebased_head.id();

                        dbg!(&branch);

                        // ok, it's rebased, now undo the wip commit but keep the tree
                        if branch_head_tree.id() != branch_tree.id() {
                            let parent = rebased_head.parent(0).context("failed to get parent")?;
                            branch.head = parent.id();
                        }

                        vb_state.set_branch(branch.clone())?;
                        return Ok(Some(branch))
                    }

                    // back to the non-experimental code

                    let result_integrated_detected =
                        |mut branch: branch::Branch| -> Result<Option<branch::Branch>> {
                            // branch head tree is the same as the new target tree.
                            // meaning we can safely use the new target commit as the branch head.

                            branch.head = new_target_commit.id().into();

                            // it also means that the branch is fully integrated into the target.
                            // disconnect it from the upstream
                            branch.upstream = None;
                            branch.upstream_head = None;

                            let non_commited_files = diff::trees(
                                &project_repository.git_repository,
                                &branch_head_tree,
                                &branch_tree,
                            )?;
                            if non_commited_files.is_empty() {
                                // if there are no commited files, then the branch is fully merged
                                // and we can delete it.
                                vb_state.remove_branch(branch.id)?;
                                project_repository.delete_branch_reference(&branch)?;
                                Ok(None)
                            } else {
                                vb_state.set_branch(branch.clone())?;
                                Ok(Some(branch))
                            }
                        };

                    if branch_head_tree.id() == new_target_tree.id() {
                        return result_integrated_detected(branch);
                    }

                    // try to merge branch head with new target
                    let mut branch_tree_merge_index = repo
                        .merge_trees(&old_target_tree, &branch_tree, &new_target_tree)
                        .context(format!("failed to merge trees for branch {}", branch.id))?;

                    if branch_tree_merge_index.has_conflicts() {
                        // branch tree conflicts with new target, unapply branch for now. we'll handle it later, when user applies it back.
                        branch.applied = false;
                        vb_state.set_branch(branch.clone())?;
                        return Ok(Some(branch));
                    }

                    let branch_merge_index_tree_oid =
                        branch_tree_merge_index.write_tree_to(repo)?;

                    if branch_merge_index_tree_oid == new_target_tree.id().into() {
                        return result_integrated_detected(branch);
                    }

                    if branch.head == target.sha {
                        // there are no commits on the branch, so we can just update the head to the new target and calculate the new tree
                        branch.head = new_target_commit.id().into();
                        branch.tree = branch_merge_index_tree_oid;
                        vb_state.set_branch(branch.clone())?;
                        return Ok(Some(branch));
                    }

                    let mut branch_head_merge_index = repo
                        .merge_trees(&old_target_tree, &branch_head_tree, &new_target_tree)
                        .context(format!(
                            "failed to merge head tree for branch {}",
                            branch.id
                        ))?;

                    if branch_head_merge_index.has_conflicts() {
                        // branch commits conflict with new target, make sure the branch is
                        // unapplied. conflicts witll be dealt with when applying it back.
                        branch.applied = false;
                        vb_state.set_branch(branch.clone())?;
                        return Ok(Some(branch));
                    }

                    // branch commits do not conflict with new target, so lets merge them
                    let branch_head_merge_tree_oid = branch_head_merge_index
                        .write_tree_to(repo)
                        .context(format!(
                            "failed to write head merge index for {}",
                            branch.id
                        ))?;

                    let result_merge =
                        |mut branch: branch::Branch| -> Result<Option<branch::Branch>> {
                            // branch was pushed to upstream, and user doesn't like force pushing.
                            // create a merge commit to avoid the need of force pushing then.
                            let branch_head_merge_tree = repo
                                .find_tree(branch_head_merge_tree_oid)
                                .context("failed to find tree")?;

                            let new_target_head = project_repository
                                .commit(
                                    user,
                                    format!(
                                        "Merged {}/{} into {}",
                                        target.branch.remote(),
                                        target.branch.branch(),
                                        branch.name,
                                    )
                                    .as_str(),
                                    &branch_head_merge_tree,
                                    &[&branch_head_commit, &new_target_commit],
                                    None,
                                )
                                .context("failed to commit merge")?;

                            branch.head = new_target_head;
                            branch.tree = branch_merge_index_tree_oid;
                            vb_state.set_branch(branch.clone())?;
                            Ok(Some(branch))
                        };

                    if branch.upstream.is_some() && !ok_with_force_push {
                        return result_merge(branch);
                    }

                    // branch was not pushed to upstream yet. attempt a rebase,
                    let rebased_head_oid = cherry_rebase(
                        project_repository,
                        new_target_commit.id().into(),
                        new_target_commit.id().into(),
                        branch.head,
                    );

                    // rebase failed, just do the merge
                    if rebased_head_oid.is_err() {
                        return result_merge(branch);
                    }

                    if let Some(rebased_head_oid) = rebased_head_oid? {
                        // rebase worked out, rewrite the branch head
                        branch.head = rebased_head_oid;
                        branch.tree = branch_merge_index_tree_oid;
                        vb_state.set_branch(branch.clone())?;
                        return Ok(Some(branch));
                    }

                    result_merge(branch)
                },
            )
            .collect::<Result<Vec<_>>>()?
            .into_iter()
            .flatten()
            .collect::<Vec<_>>();

    // ok, now all the problematic branches have been unapplied
    // now we calculate and checkout new tree for the working directory

    let final_tree = updated_vbranches
        .iter()
        .filter(|branch| branch.applied)
        .fold(new_target_commit.tree(), |final_tree, branch| {
            let repo: &git2::Repository = repo.into();
            let final_tree = final_tree?;
<<<<<<< HEAD
            let branch_tree = repo.find_tree(branch.tree)?;

            // if we see a .conflict-side-0 entry, we know that the commit is conflicted
            // use that subtree for the merge instead
            let conflict_side_0 = branch_tree.get_name(".conflict-side-0");
            let merge_tree = if let Some(conflict_side_0) = conflict_side_0 {
                repo.find_tree(conflict_side_0.id().into())?
            } else {
                repo.find_tree(branch_tree.id().into())? // dumb, but sort of a clone()
            };

            let mut merge_result = repo.merge_trees(&new_target_tree, &final_tree, &merge_tree)?;
=======
            let branch_tree = repo.find_tree(branch.tree.into())?;
            let mut merge_result: Index =
                repo.merge_trees(&new_target_tree, &final_tree, &branch_tree, None)?;
>>>>>>> 0d2024e7
            let final_tree_oid = merge_result.write_tree_to(repo)?;
            repo.find_tree(final_tree_oid)
        })
        .context("failed to calculate final tree")?;

    repo.checkout_tree(&final_tree)
        .force()
        .checkout()
        .context("failed to checkout index, this should not have happened, we should have already detected this")?;

    // write new target oid
    vb_state.set_default_target(target::Target {
        sha: new_target_commit.id().into(),
        ..target
    })?;

    // Rewriting the integration commit is necessary after changing target sha.
    super::integration::update_gitbutler_integration(&vb_state, project_repository)?;
    Ok(())
}

pub fn target_to_base_branch(
    project_repository: &project_repository::Repository,
    target: &target::Target,
) -> Result<super::BaseBranch> {
    let repo = &project_repository.git_repository;
    let branch = repo.find_branch(&target.branch.clone().into())?;
    let commit = branch.peel_to_commit()?;
    let oid = commit.id();

    // gather a list of commits between oid and target.sha
    let upstream_commits = project_repository
        .log(oid.into(), project_repository::LogUntil::Commit(target.sha))
        .context("failed to get upstream commits")?
        .iter()
        .map(super::commit_to_remote_commit)
        .collect::<Vec<_>>();

    // get some recent commits
    let recent_commits = project_repository
        .log(target.sha, LogUntil::Take(20))
        .context("failed to get recent commits")?
        .iter()
        .map(super::commit_to_remote_commit)
        .collect::<Vec<_>>();

    // there has got to be a better way to do this.
    let push_remote_url = match target.push_remote_name {
        Some(ref name) => match repo.find_remote(name) {
            Ok(remote) => match remote.url() {
                Ok(url) => match url {
                    Some(url) => url.to_string(),
                    None => target.remote_url.clone(),
                },
                Err(_err) => target.remote_url.clone(),
            },
            Err(_err) => target.remote_url.clone(),
        },
        None => target.remote_url.clone(),
    };

    let base = super::BaseBranch {
        branch_name: format!("{}/{}", target.branch.remote(), target.branch.branch()),
        remote_name: target.branch.remote().to_string(),
        remote_url: target.remote_url.clone(),
        push_remote_name: target.push_remote_name.clone(),
        push_remote_url,
        base_sha: target.sha,
        current_sha: oid.into(),
        behind: upstream_commits.len(),
        upstream_commits,
        recent_commits,
        last_fetched_ms: project_repository
            .project()
            .project_data_last_fetch
            .as_ref()
            .map(FetchResult::timestamp)
            .copied()
            .map(|t| t.duration_since(time::UNIX_EPOCH).unwrap().as_millis()),
    };
    Ok(base)
}

fn default_target(base_path: &Path) -> Result<target::Target> {
    VirtualBranchesHandle::new(base_path).get_default_target()
}<|MERGE_RESOLUTION|>--- conflicted
+++ resolved
@@ -16,12 +16,7 @@
     project_repository::{self, LogUntil},
     projects::FetchResult,
     users,
-<<<<<<< HEAD
-    virtual_branches::branch::BranchOwnershipClaims,
-    virtual_branches::{cherry_rebase, find_real_tree}
-=======
-    virtual_branches::{branch::BranchOwnershipClaims, cherry_rebase},
->>>>>>> 0d2024e7
+    virtual_branches::{branch::BranchOwnershipClaims, cherry_rebase, find_real_tree},
 };
 
 #[derive(Debug, Serialize, PartialEq, Clone)]
@@ -588,7 +583,6 @@
         .fold(new_target_commit.tree(), |final_tree, branch| {
             let repo: &git2::Repository = repo.into();
             let final_tree = final_tree?;
-<<<<<<< HEAD
             let branch_tree = repo.find_tree(branch.tree)?;
 
             // if we see a .conflict-side-0 entry, we know that the commit is conflicted
@@ -600,12 +594,7 @@
                 repo.find_tree(branch_tree.id().into())? // dumb, but sort of a clone()
             };
 
-            let mut merge_result = repo.merge_trees(&new_target_tree, &final_tree, &merge_tree)?;
-=======
-            let branch_tree = repo.find_tree(branch.tree.into())?;
-            let mut merge_result: Index =
-                repo.merge_trees(&new_target_tree, &final_tree, &branch_tree, None)?;
->>>>>>> 0d2024e7
+            let mut merge_result = repo.merge_trees(&new_target_tree, &final_tree, &merge_tree, None)?;
             let final_tree_oid = merge_result.write_tree_to(repo)?;
             repo.find_tree(final_tree_oid)
         })
