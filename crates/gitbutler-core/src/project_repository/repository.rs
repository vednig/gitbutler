--- conflicted
+++ resolved
@@ -6,12 +6,7 @@
 
 use anyhow::{anyhow, Context, Result};
 
-<<<<<<< HEAD
 use super::{conflicts, edit_mode};
-use crate::virtual_branches::errors::Marker;
-=======
-use super::conflicts;
->>>>>>> 80bfaf0c
 use crate::{
     askpass,
     git::{self, Url},
