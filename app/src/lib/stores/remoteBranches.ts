import { invoke } from '$lib/backend/ipc';
<<<<<<< HEAD
import { showError } from '$lib/notifications/toasts';
import { observableToStore } from '$lib/rxjs/store';
import { Branch, BranchData } from '$lib/vbranches/types';
=======
import { RemoteBranch, RemoteBranchData } from '$lib/vbranches/types';
>>>>>>> 6692acd2
import { plainToInstance } from 'class-transformer';
import { writable } from 'svelte/store';
import type { ProjectMetrics } from '$lib/metrics/projectMetrics';

export class RemoteBranchService {
<<<<<<< HEAD
	branches: Readable<Branch[] | undefined>;
	branches$: Observable<Branch[]>;
	error: Readable<string | undefined>;
	private reload$ = new Subject<void>();
=======
	readonly branches = writable<RemoteBranch[]>([], () => {
		this.refresh();
	});
	error = writable();
>>>>>>> 6692acd2

	constructor(
		private projectId: string,
		private projectMetrics?: ProjectMetrics
	) {}

	async refresh() {
		try {
			const remoteBranches = plainToInstance(
				RemoteBranch,
				await invoke<any[]>('list_remote_branches', { projectId: this.projectId })
			);
			this.projectMetrics?.setMetric('normal_branch_count', remoteBranches.length);
			this.branches.set(remoteBranches);
		} catch (err: any) {
			this.error.set(err);
		}
	}
<<<<<<< HEAD
}

async function listRemoteBranches(projectId: string): Promise<Branch[]> {
	const branches = plainToInstance(
		Branch,
		await invoke<any[]>('list_remote_branches', { projectId })
	);

	return branches;
}

export async function getRemoteBranchData(projectId: string, refname: string): Promise<BranchData> {
	return plainToInstance(
		BranchData,
		await invoke<any>('get_remote_branch_data', { projectId, refname })
	);
=======

	async getRemoteBranchData(refname: string): Promise<RemoteBranchData> {
		return plainToInstance(
			RemoteBranchData,
			await invoke<any>('get_remote_branch_data', { projectId: this.projectId, refname })
		);
	}
>>>>>>> 6692acd2
}<|MERGE_RESOLUTION|>--- conflicted
+++ resolved
@@ -1,27 +1,14 @@
 import { invoke } from '$lib/backend/ipc';
-<<<<<<< HEAD
-import { showError } from '$lib/notifications/toasts';
-import { observableToStore } from '$lib/rxjs/store';
 import { Branch, BranchData } from '$lib/vbranches/types';
-=======
-import { RemoteBranch, RemoteBranchData } from '$lib/vbranches/types';
->>>>>>> 6692acd2
 import { plainToInstance } from 'class-transformer';
 import { writable } from 'svelte/store';
 import type { ProjectMetrics } from '$lib/metrics/projectMetrics';
 
 export class RemoteBranchService {
-<<<<<<< HEAD
-	branches: Readable<Branch[] | undefined>;
-	branches$: Observable<Branch[]>;
-	error: Readable<string | undefined>;
-	private reload$ = new Subject<void>();
-=======
-	readonly branches = writable<RemoteBranch[]>([], () => {
+	readonly branches = writable<Branch[]>([], () => {
 		this.refresh();
 	});
 	error = writable();
->>>>>>> 6692acd2
 
 	constructor(
 		private projectId: string,
@@ -31,7 +18,7 @@
 	async refresh() {
 		try {
 			const remoteBranches = plainToInstance(
-				RemoteBranch,
+				Branch,
 				await invoke<any[]>('list_remote_branches', { projectId: this.projectId })
 			);
 			this.projectMetrics?.setMetric('normal_branch_count', remoteBranches.length);
@@ -40,30 +27,11 @@
 			this.error.set(err);
 		}
 	}
-<<<<<<< HEAD
-}
 
-async function listRemoteBranches(projectId: string): Promise<Branch[]> {
-	const branches = plainToInstance(
-		Branch,
-		await invoke<any[]>('list_remote_branches', { projectId })
-	);
-
-	return branches;
-}
-
-export async function getRemoteBranchData(projectId: string, refname: string): Promise<BranchData> {
-	return plainToInstance(
-		BranchData,
-		await invoke<any>('get_remote_branch_data', { projectId, refname })
-	);
-=======
-
-	async getRemoteBranchData(refname: string): Promise<RemoteBranchData> {
+	async getRemoteBranchData(refname: string): Promise<BranchData> {
 		return plainToInstance(
-			RemoteBranchData,
+			BranchData,
 			await invoke<any>('get_remote_branch_data', { projectId: this.projectId, refname })
 		);
 	}
->>>>>>> 6692acd2
 }