--- conflicted
+++ resolved
@@ -8,11 +8,7 @@
 	import KeysForm from '$lib/settings/KeysForm.svelte';
 	import { getContext } from '$lib/utils/context';
 	import { BranchController } from '$lib/vbranches/branchController';
-<<<<<<< HEAD
 	import Button from '@gitbutler/ui/inputs/Button.svelte';
-=======
-	import Button from '@gitbutler/ui/Button.svelte';
->>>>>>> aaf933f4
 	import { goto } from '$app/navigation';
 
 	export let remoteBranches: { name: string }[];
