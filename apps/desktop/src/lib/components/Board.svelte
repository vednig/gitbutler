<script lang="ts" async="true">
	import BoardEmptyState from './BoardEmptyState.svelte';
	import FullviewLoading from './FullviewLoading.svelte';
<<<<<<< HEAD
	import zenSvg from '$lib/assets/dzen-pc.svg?raw';
	import { Project } from '$lib/backend/projects';
	import { BaseBranch } from '$lib/baseBranch/baseBranch';
=======
>>>>>>> c2a662ed
	import BranchDropzone from '$lib/branch/BranchDropzone.svelte';
	import BranchLane from '$lib/branch/BranchLane.svelte';
	import { cloneElement } from '$lib/dragging/draggable';
	import { persisted } from '$lib/persisted/persisted';
	import { getContext } from '$lib/utils/context';
	import { throttle } from '$lib/utils/misc';
	import { openExternalUrl } from '$lib/utils/url';
	import { BranchController } from '$lib/vbranches/branchController';
	import { VirtualBranchService } from '$lib/vbranches/virtualBranch';
<<<<<<< HEAD
	import Icon from '@gitbutler/ui/Icon.svelte';
=======
>>>>>>> c2a662ed
	import { flip } from 'svelte/animate';

	const vbranchService = getContext(VirtualBranchService);
	const branchController = getContext(BranchController);
	const error = vbranchService.error;
	const branches = vbranchService.branches;
	const showHistoryView = persisted(false, 'showHistoryView');

	let dragged: HTMLDivElement | undefined;
	let dropZone: HTMLDivElement;

	let dragHandle: any;
	let clone: any;
	$: if ($error) {
		$showHistoryView = true;
	}
	$: sortedBranches = $branches?.sort((a, b) => a.order - b.order) || [];

<<<<<<< HEAD
	async function openInVSCode() {
		openExternalUrl(`${$editor}://file${project.vscodePath}/?windowId=_blank`);
	}

=======
>>>>>>> c2a662ed
	const handleDragOver = throttle((e: MouseEvent & { currentTarget: HTMLDivElement }) => {
		e.preventDefault();
		if (!dragged) {
			return; // Something other than a lane is being dragged.
		}

		const children = Array.from(e.currentTarget.children);
		const currentPosition = children.indexOf(dragged);

		let dropPosition = 0;
		let mouseLeft = e.clientX - dropZone.getBoundingClientRect().left;
		let cumulativeWidth = dropZone.offsetLeft;

		for (let i = 0; i < children.length; i++) {
			if (i === currentPosition) {
				continue;
			}

			const childWidth = (children[i] as HTMLElement).offsetWidth;
			if (mouseLeft > cumulativeWidth + childWidth / 2) {
				// New position depends on drag direction.
				dropPosition = i < currentPosition ? i + 1 : i;
				cumulativeWidth += childWidth;
			} else {
				break;
			}
		}

		// Update sorted branch array manually.
		if (currentPosition !== dropPosition) {
			const el = sortedBranches.splice(currentPosition, 1);
			sortedBranches.splice(dropPosition, 0, ...el);
			sortedBranches = sortedBranches; // Redraws #each loop.
		}
	}, 200);
</script>

{#if $error}
	<div class="p-4" data-tauri-drag-region>Something went wrong...</div>
{:else if !$branches}
	<FullviewLoading />
{:else}
	<div
		class="board"
		role="group"
		data-tauri-drag-region
		on:drop={(e) => {
			e.preventDefault();
			if (!dragged) {
				return; // Something other than a lane was dropped.
			}
			branchController.updateBranchOrder(sortedBranches.map((b, i) => ({ id: b.id, order: i })));
		}}
	>
		<div
			role="group"
			class="branches"
			data-tauri-drag-region
			bind:this={dropZone}
			on:dragover={(e) => handleDragOver(e)}
		>
			{#each sortedBranches as branch (branch.id)}
				<div
					role="presentation"
					aria-label="Branch"
					tabindex="-1"
					class="branch draggable-branch"
					draggable="true"
					animate:flip={{ duration: 150 }}
					on:mousedown={(e) => (dragHandle = e.target)}
					on:dragstart={(e) => {
						if (dragHandle.dataset.dragHandle === undefined) {
							// We rely on elements with id `drag-handle` to initiate this drag
							e.preventDefault();
							e.stopPropagation();
							return;
						}
						clone = cloneElement(e.currentTarget);
						document.body.appendChild(clone);
						// Get chromium to fire dragover & drop events
						// https://stackoverflow.com/questions/6481094/html5-drag-and-drop-ondragover-not-firing-in-chrome/6483205#6483205
						e.dataTransfer?.setData('text/html', 'd'); // cannot be empty string
						e.dataTransfer?.setDragImage(clone, e.offsetX, e.offsetY); // Adds the padding
						dragged = e.currentTarget;
						dragged.style.opacity = '0.6';
					}}
					on:dragend={() => {
						if (dragged) {
							dragged.style.opacity = '1';
							dragged = undefined;
						}
						clone?.remove();
					}}
				>
					<BranchLane {branch} />
				</div>
			{/each}
		</div>

		{#if $branches.length === 0}
<<<<<<< HEAD
			<div
				data-tauri-drag-region
				class="empty-board__wrapper"
				class:transition-fly={$branches.length === 0}
			>
				<div class="empty-board">
					<div class="empty-board__content">
						<div class="empty-board__about">
							<h3 class="text-serif-40 text-body">You're up to date</h3>
							<p class="text-14 text-body">
								Your working directory matches the base branch.
								<br />
								Any edits auto-create a virtual branch for easy management.
							</p>
						</div>

						<div class="empty-board__suggestions">
							<div class="empty-board__suggestions__block">
								<h3 class="text-14 text-bold">Start</h3>
								<div class="empty-board__suggestions__links">
									<div
										class="empty-board__suggestions__link"
										role="button"
										tabindex="0"
										on:keypress={async () => await branchController.createBranch({})}
										on:click={async () => await branchController.createBranch({})}
									>
										<div class="empty-board__suggestions__link__icon">
											<Icon name="new-branch" />
										</div>
										<span class="text-12">Create a new branch</span>
									</div>
									<button
										class="empty-board__suggestions__link"
										on:click={async () =>
											await openExternalUrl(
												'https://docs.gitbutler.com/features/virtual-branches/branch-lanes'
											)}
									>
										<div class="empty-board__suggestions__link__icon">
											<Icon name="docs" />
										</div>

										<span class="text-12">GitButler Docs</span>
									</button>
									<button
										class="empty-board__suggestions__link"
										on:keypress={async () => await openInVSCode()}
										on:click={async () => await openInVSCode()}
									>
										<div class="empty-board__suggestions__link__icon">
											<Icon name="vscode" />
										</div>
										<span class="text-12">Open in VSCode</span>
									</button>
								</div>
							</div>

							<div class="empty-board__suggestions__block">
								<h3 class="text-14 text-bold">Recent commits</h3>
								<div class="empty-board__suggestions__links">
									{#each ($baseBranch?.recentCommits || []).slice(0, 4) as commit}
										<a
											class="empty-board__suggestions__link"
											href={$gitHost?.commitUrl(commit.id)}
											target="_blank"
											rel="noreferrer"
											title="Open in browser"
										>
											<div class="empty-board__suggestions__link__icon">
												<Icon name="commit" />
											</div>

											<span class="text-12">{commit.description}</span>
										</a>
									{/each}
								</div>
							</div>
						</div>
					</div>

					<div data-tauri-drag-region class="empty-board__image-frame">
						<div class="empty-board__image">
							{@html zenSvg}
						</div>
					</div>
				</div>
			</div>
=======
			<BoardEmptyState />
>>>>>>> c2a662ed
		{:else}
			<BranchDropzone />
		{/if}
	</div>
{/if}

<style lang="postcss">
	.board {
		display: flex;
		flex-grow: 1;
		flex-shrink: 1;
		align-items: flex-start;
		height: 100%;
	}

	.branches {
		display: flex;
		flex-shrink: 0;
		align-items: flex-start;
		height: 100%;
	}

	.branch {
		height: 100%;
		width: fit-content;
	}

	.draggable-branch {
		/* When draggable="true" we need this to not break user-select: text in descendants.

        It has been confirmed this bug is webkit only, so for GitButler this means macos and
        most linux distributions. Why it happens we don't know, and it's somewhat unclear
        why the other draggable items don't seem suffer similar breakage.

        The problem is reproducable with the following html:
        ```
        <body style="-webkit-user-select: none; user-select: none">
            <div draggable="true">
                <p style="-webkit-user-select: text; user-select: text; cursor: text">Hello World</p>
            </div>
        </body>
        ``` */
		user-select: auto;
	}
</style><|MERGE_RESOLUTION|>--- conflicted
+++ resolved
@@ -1,25 +1,14 @@
 <script lang="ts" async="true">
 	import BoardEmptyState from './BoardEmptyState.svelte';
 	import FullviewLoading from './FullviewLoading.svelte';
-<<<<<<< HEAD
-	import zenSvg from '$lib/assets/dzen-pc.svg?raw';
-	import { Project } from '$lib/backend/projects';
-	import { BaseBranch } from '$lib/baseBranch/baseBranch';
-=======
->>>>>>> c2a662ed
 	import BranchDropzone from '$lib/branch/BranchDropzone.svelte';
 	import BranchLane from '$lib/branch/BranchLane.svelte';
 	import { cloneElement } from '$lib/dragging/draggable';
 	import { persisted } from '$lib/persisted/persisted';
 	import { getContext } from '$lib/utils/context';
 	import { throttle } from '$lib/utils/misc';
-	import { openExternalUrl } from '$lib/utils/url';
 	import { BranchController } from '$lib/vbranches/branchController';
 	import { VirtualBranchService } from '$lib/vbranches/virtualBranch';
-<<<<<<< HEAD
-	import Icon from '@gitbutler/ui/Icon.svelte';
-=======
->>>>>>> c2a662ed
 	import { flip } from 'svelte/animate';
 
 	const vbranchService = getContext(VirtualBranchService);
@@ -38,13 +27,6 @@
 	}
 	$: sortedBranches = $branches?.sort((a, b) => a.order - b.order) || [];
 
-<<<<<<< HEAD
-	async function openInVSCode() {
-		openExternalUrl(`${$editor}://file${project.vscodePath}/?windowId=_blank`);
-	}
-
-=======
->>>>>>> c2a662ed
 	const handleDragOver = throttle((e: MouseEvent & { currentTarget: HTMLDivElement }) => {
 		e.preventDefault();
 		if (!dragged) {
@@ -145,98 +127,7 @@
 		</div>
 
 		{#if $branches.length === 0}
-<<<<<<< HEAD
-			<div
-				data-tauri-drag-region
-				class="empty-board__wrapper"
-				class:transition-fly={$branches.length === 0}
-			>
-				<div class="empty-board">
-					<div class="empty-board__content">
-						<div class="empty-board__about">
-							<h3 class="text-serif-40 text-body">You're up to date</h3>
-							<p class="text-14 text-body">
-								Your working directory matches the base branch.
-								<br />
-								Any edits auto-create a virtual branch for easy management.
-							</p>
-						</div>
-
-						<div class="empty-board__suggestions">
-							<div class="empty-board__suggestions__block">
-								<h3 class="text-14 text-bold">Start</h3>
-								<div class="empty-board__suggestions__links">
-									<div
-										class="empty-board__suggestions__link"
-										role="button"
-										tabindex="0"
-										on:keypress={async () => await branchController.createBranch({})}
-										on:click={async () => await branchController.createBranch({})}
-									>
-										<div class="empty-board__suggestions__link__icon">
-											<Icon name="new-branch" />
-										</div>
-										<span class="text-12">Create a new branch</span>
-									</div>
-									<button
-										class="empty-board__suggestions__link"
-										on:click={async () =>
-											await openExternalUrl(
-												'https://docs.gitbutler.com/features/virtual-branches/branch-lanes'
-											)}
-									>
-										<div class="empty-board__suggestions__link__icon">
-											<Icon name="docs" />
-										</div>
-
-										<span class="text-12">GitButler Docs</span>
-									</button>
-									<button
-										class="empty-board__suggestions__link"
-										on:keypress={async () => await openInVSCode()}
-										on:click={async () => await openInVSCode()}
-									>
-										<div class="empty-board__suggestions__link__icon">
-											<Icon name="vscode" />
-										</div>
-										<span class="text-12">Open in VSCode</span>
-									</button>
-								</div>
-							</div>
-
-							<div class="empty-board__suggestions__block">
-								<h3 class="text-14 text-bold">Recent commits</h3>
-								<div class="empty-board__suggestions__links">
-									{#each ($baseBranch?.recentCommits || []).slice(0, 4) as commit}
-										<a
-											class="empty-board__suggestions__link"
-											href={$gitHost?.commitUrl(commit.id)}
-											target="_blank"
-											rel="noreferrer"
-											title="Open in browser"
-										>
-											<div class="empty-board__suggestions__link__icon">
-												<Icon name="commit" />
-											</div>
-
-											<span class="text-12">{commit.description}</span>
-										</a>
-									{/each}
-								</div>
-							</div>
-						</div>
-					</div>
-
-					<div data-tauri-drag-region class="empty-board__image-frame">
-						<div class="empty-board__image">
-							{@html zenSvg}
-						</div>
-					</div>
-				</div>
-			</div>
-=======
 			<BoardEmptyState />
->>>>>>> c2a662ed
 		{:else}
 			<BranchDropzone />
 		{/if}
