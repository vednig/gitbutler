<script lang="ts">
	import ActiveBranchStatus from './ActiveBranchStatus.svelte';
	import BranchLabel from './BranchLabel.svelte';
	import BranchLaneContextMenu from './BranchLaneContextMenu.svelte';
	import PullRequestButton from '../pr/PullRequestButton.svelte';
	import { BaseBranchService } from '$lib/baseBranch/baseBranchService';
	import ContextMenu from '$lib/components/contextmenu/ContextMenu.svelte';
	import { mapErrorToToast } from '$lib/gitHost/github/errorMap';
	import { getGitHost } from '$lib/gitHost/interface/gitHost';
	import { getGitHostListingService } from '$lib/gitHost/interface/gitHostListingService';
	import { getGitHostPrMonitor } from '$lib/gitHost/interface/gitHostPrMonitor';
	import { getGitHostPrService } from '$lib/gitHost/interface/gitHostPrService';
	import { showError, showToast } from '$lib/notifications/toasts';
	import { getContext, getContextStore } from '$lib/utils/context';
	import { sleep } from '$lib/utils/sleep';
	import { error } from '$lib/utils/toasts';
	import { BranchController } from '$lib/vbranches/branchController';
	import { VirtualBranch } from '$lib/vbranches/types';
<<<<<<< HEAD
	import Icon from '@gitbutler/ui/icon/Icon.svelte';
	import Button from '@gitbutler/ui/inputs/Button.svelte';
=======
	import Button from '@gitbutler/ui/Button.svelte';
	import Icon from '@gitbutler/ui/Icon.svelte';
>>>>>>> aaf933f4
	import type { PullRequest } from '$lib/gitHost/interface/types';
	import type { Persisted } from '$lib/persisted/persisted';

	export let uncommittedChanges = 0;
	export let isLaneCollapsed: Persisted<boolean>;
	export let onGenerateBranchName: () => void;

	const branchController = getContext(BranchController);
	const baseBranchService = getContext(BaseBranchService);
	const prService = getGitHostPrService();
	const gitListService = getGitHostListingService();
	const branchStore = getContextStore(VirtualBranch);
	const prMonitor = getGitHostPrMonitor();
	const gitHost = getGitHost();

	$: branch = $branchStore;
	$: pr = $prMonitor?.pr;

	let contextMenu: ContextMenu;
	let meatballButtonEl: HTMLDivElement;
	let isLoading: boolean;
	let isTargetBranchAnimated = false;

	function handleBranchNameChange(title: string) {
		if (title === '') return;

		branchController.updateBranchName(branch.id, title);
	}

	function expandLane() {
		$isLaneCollapsed = false;
	}

	function collapseLane() {
		$isLaneCollapsed = true;
	}

	$: hasIntegratedCommits = branch.commits?.some((b) => b.isIntegrated);

	let headerInfoHeight = 0;

	interface CreatePrOpts {
		draft: boolean;
	}

	const defaultPrOpts: CreatePrOpts = {
		draft: true
	};

	async function createPr(createPrOpts: CreatePrOpts): Promise<PullRequest | undefined> {
		const opts = { ...defaultPrOpts, ...createPrOpts };
		if (!$gitHost) {
			error('Pull request service not available');
			return;
		}

		let title: string;
		let body: string;

		// In case of a single commit, use the commit summary and description for the title and
		// description of the PR.
		if (branch.commits.length === 1) {
			const commit = branch.commits[0];
			title = commit.descriptionTitle ?? '';
			body = commit.descriptionBody ?? '';
		} else {
			title = branch.name;
			body = '';
		}

		isLoading = true;
		try {
			if (branch.commits.some((c) => !c.isRemote)) {
				const firstPush = !branch.upstream;
				await branchController.pushBranch(branch.id, branch.requiresForce);
				if (firstPush) {
					// TODO: fix this hack for reactively available prService.
					await sleep(500);
				}
			}
			if (!$prService) {
				error('Pull request service not available');
				return;
			}
			await $prService.createPr(title, body, opts.draft);
		} catch (err: any) {
			console.error(err);
			const toast = mapErrorToToast(err);
			if (toast) showToast(toast);
			else showError('Error while creating pull request', err);
		} finally {
			isLoading = false;
		}
		await $gitListService?.refresh();
		baseBranchService.fetchFromRemotes();
	}
</script>

{#if $isLaneCollapsed}
	<div
		class="card collapsed-lane"
		class:collapsed-lane_target-branch={branch.selectedForChanges}
		on:keydown={(e) => e.key === 'Enter' && expandLane()}
		tabindex="0"
		role="button"
	>
		<div class="collapsed-lane__actions">
			<div class="collapsed-lane__draggable" data-drag-handle>
				<Icon name="draggable" />
			</div>
			<Button style="ghost" outline icon="unfold-lane" help="Expand lane" onclick={expandLane} />
		</div>

		<div class="collapsed-lane__info-wrap" bind:clientHeight={headerInfoHeight}>
			<div class="collapsed-lane__info" style="width: {headerInfoHeight}px">
				<div class="collapsed-lane__label-wrap">
					<h3 class="collapsed-lane__label text-base-13 text-bold">
						{branch.name}
					</h3>
					{#if uncommittedChanges > 0}
						<Button
							size="tag"
							clickable={false}
							style="warning"
							kind="soft"
							help="Uncommitted changes"
						>
							{uncommittedChanges}
							{uncommittedChanges === 1 ? 'change' : 'changes'}
						</Button>
					{/if}
				</div>

				<div class="collapsed-lane__info__details">
					<ActiveBranchStatus
						{hasIntegratedCommits}
						remoteExists={!!branch.upstream}
						isLaneCollapsed={$isLaneCollapsed}
					/>
					{#if branch.selectedForChanges}
						<Button style="pop" kind="soft" size="tag" clickable={false} icon="target"
							>Default branch</Button
						>
					{/if}
				</div>
			</div>
		</div>
	</div>
{:else}
	<div class="header__wrapper">
		<div
			class="header card"
			class:header_target-branch={branch.selectedForChanges}
			class:header_target-branch-animation={isTargetBranchAnimated && branch.selectedForChanges}
		>
			<div class="header__info-wrapper">
				<div class="draggable" data-drag-handle>
					<Icon name="draggable" />
				</div>

				<div class="header__info">
					<BranchLabel
						name={branch.name}
						on:change={(e) => handleBranchNameChange(e.detail.name)}
					/>
					<div class="header__remote-branch">
						<ActiveBranchStatus
							{hasIntegratedCommits}
							remoteExists={!!branch.upstream}
							isLaneCollapsed={$isLaneCollapsed}
						/>

						{#await branch.isMergeable then isMergeable}
							{#if !isMergeable}
								<Button
									size="tag"
									clickable={false}
									icon="locked-small"
									style="warning"
									help="Applying this branch will add merge conflict markers that you will have to resolve"
								>
									Conflict
								</Button>
							{/if}
						{/await}
					</div>
				</div>
			</div>

			<div class="header__actions">
				<div class="header__buttons">
					{#if branch.selectedForChanges}
						<Button
							style="pop"
							kind="soft"
							help="New changes will land here"
							icon="target"
							clickable={false}
						>
							Default branch
						</Button>
					{:else}
						<Button
							style="ghost"
							outline
							help="When selected, new changes will land here"
							icon="target"
							onclick={async () => {
								isTargetBranchAnimated = true;
								await branchController.setSelectedForChanges(branch.id);
							}}
						>
							Set as default
						</Button>
					{/if}
				</div>

				<div class="relative">
					<div class="header__buttons">
						{#if !$pr}
							<PullRequestButton
								click={async ({ draft }) => await createPr({ draft })}
								disabled={branch.commits.length === 0 || !$gitHost}
								help={!$gitHost ? 'You can enable git host integration in the settings' : ''}
								loading={isLoading}
							/>
						{/if}
						<Button
							bind:el={meatballButtonEl}
							style="ghost"
							outline
							icon="kebab"
							onclick={() => {
								contextMenu.toggle();
							}}
						/>
						<BranchLaneContextMenu
							bind:contextMenuEl={contextMenu}
							target={meatballButtonEl}
							onCollapse={collapseLane}
							{onGenerateBranchName}
						/>
					</div>
				</div>
			</div>
		</div>
		<div class="header__top-overlay" data-remove-from-draggable data-tauri-drag-region></div>
	</div>
{/if}

<style>
	.header__wrapper {
		z-index: var(--z-lifted);
		position: sticky;
		top: 12px;
		padding-bottom: 8px;
	}
	.header {
		z-index: var(--z-lifted);
		position: relative;
		flex-direction: column;
		gap: 2px;
		transition:
			border-color 0.12s ease-in-out,
			box-shadow 0.12s ease-in-out;
	}
	.header_target-branch {
		border-color: var(--clr-theme-pop-element);
		box-shadow: 0 4px 0 var(--clr-theme-pop-element);
		margin-bottom: 4px;
	}
	.header_target-branch-animation {
		animation: setTargetAnimation 0.3s ease-in-out forwards;
	}
	@keyframes setTargetAnimation {
		0% {
		}
		40% {
			transform: scale(1.017) rotate(1deg);
		}
		50% {
			border-color: var(--clr-theme-pop-element);
			box-shadow: 0 4px 0 var(--clr-theme-pop-element);
			margin-bottom: 4px;
		}
		70%,
		100% {
			transform: scale(1);
			border-color: var(--clr-theme-pop-element);
			box-shadow: 0 4px 0 var(--clr-theme-pop-element);
			margin-bottom: 4px;
		}
	}

	.header__top-overlay {
		z-index: var(--z-ground);
		position: absolute;
		top: -16px;
		left: 0;
		width: 100%;
		height: 20px;
		background: var(--clr-bg-2);
	}
	.header__info-wrapper {
		display: flex;
		gap: 2px;
		padding: 10px;
	}
	.header__info {
		flex: 1;
		display: flex;
		flex-direction: column;
		overflow: hidden;
		gap: 10px;
	}
	.header__actions {
		display: flex;
		gap: 4px;
		background: var(--clr-bg-1);
		border-top: 1px solid var(--clr-border-2);
		padding: 14px;
		justify-content: space-between;
		border-radius: 0 0 var(--radius-m) var(--radius-m);
		user-select: none;
	}

	.header__buttons {
		display: flex;
		position: relative;
		gap: 4px;
	}
	.draggable {
		display: flex;
		height: fit-content;
		cursor: grab;
		padding: 2px 2px 0 0;
		color: var(--clr-scale-ntrl-50);
		transition: color var(--transition-slow);

		&:hover {
			color: var(--clr-scale-ntrl-40);
		}
	}

	.header__remote-branch {
		color: var(--clr-scale-ntrl-50);
		padding-left: 2px;
		padding-right: 2px;
		display: flex;
		gap: 4px;
		text-overflow: ellipsis;
		overflow-x: hidden;
		white-space: nowrap;
		align-items: center;
	}

	/*  COLLAPSIBLE LANE */

	.collapsed-lane {
		cursor: default;
		user-select: none;
		align-items: center;
		height: 100%;
		width: 48px;
		overflow: hidden;
		gap: 8px;
		padding: 8px 8px 20px;

		&:focus-within {
			outline: none;
		}
	}

	.collapsed-lane_target-branch {
		border-color: var(--clr-theme-pop-element);
	}

	.collapsed-lane__actions {
		display: flex;
		flex-direction: column;
		align-items: center;
		gap: 2px;
	}

	.collapsed-lane__draggable {
		cursor: grab;
		transform: rotate(90deg);
		margin-bottom: 4px;
		opacity: 0.4;
		transition: opacity var(--transition-fast);
		color: var(--clr-scale-ntrl-0);

		&:hover {
			opacity: 1;
		}
	}

	/*  */

	.collapsed-lane__info-wrap {
		display: flex;
		height: 100%;
	}

	.collapsed-lane__info {
		display: flex;
		justify-content: space-between;
		gap: 8px;
		transform: rotate(-90deg);
		direction: ltr;
	}

	/*  */

	.collapsed-lane__info__details {
		display: flex;
		flex-direction: row-reverse;
		align-items: center;
		gap: 4px;
	}

	.collapsed-lane__label-wrap {
		overflow: hidden;
		display: flex;
		align-items: center;
		gap: 12px;
	}

	.collapsed-lane__label {
		color: var(--clr-scale-ntrl-0);
		white-space: nowrap;
		overflow: hidden;
		text-overflow: ellipsis;
	}
</style><|MERGE_RESOLUTION|>--- conflicted
+++ resolved
@@ -16,13 +16,8 @@
 	import { error } from '$lib/utils/toasts';
 	import { BranchController } from '$lib/vbranches/branchController';
 	import { VirtualBranch } from '$lib/vbranches/types';
-<<<<<<< HEAD
 	import Icon from '@gitbutler/ui/icon/Icon.svelte';
 	import Button from '@gitbutler/ui/inputs/Button.svelte';
-=======
-	import Button from '@gitbutler/ui/Button.svelte';
-	import Icon from '@gitbutler/ui/Icon.svelte';
->>>>>>> aaf933f4
 	import type { PullRequest } from '$lib/gitHost/interface/types';
 	import type { Persisted } from '$lib/persisted/persisted';
 
