--- conflicted
+++ resolved
@@ -78,11 +78,7 @@
 								name="name"
 								bind:value={userName}
 								type="text"
-<<<<<<< HEAD
-								class="px-2 py-2 text-zinc-300 bg-zinc-900 border border-zinc-600 rounded-lg w-full"
-=======
-								class="w-full rounded-lg border border-zinc-600 bg-black px-2 py-1 text-zinc-300"
->>>>>>> a6b2430e
+								class="px-2 py-1 text-zinc-300 bg-black border border-zinc-600 rounded-lg w-full"
 								required
 							/>
 						</div>
@@ -95,11 +91,7 @@
 								name="email"
 								bind:value={$user.email}
 								type="text"
-<<<<<<< HEAD
-								class="px-2 py-2 text-zinc-300 bg-zinc-900 border border-zinc-600 rounded-lg w-full"
-=======
-								class="w-full rounded-lg border border-zinc-600 bg-black px-2 py-1 text-zinc-300"
->>>>>>> a6b2430e
+								class="px-2 py-1 text-zinc-300 bg-black border border-zinc-600 rounded-lg w-full"
 							/>
 						</div>
 
@@ -215,13 +207,8 @@
 			</div>
 		{/if}
 
-<<<<<<< HEAD
 		<div class="flex flex-col mt-8 border-t border-zinc-400 pt-4">
-			<h2 class="text-lg text-zinc-100 font-bold">Get Support</h2>
-=======
-		<div class="mt-8 flex flex-col border-t border-zinc-400 pt-4">
-			<h2 class="text-lg font-medium text-zinc-100">Get Support</h2>
->>>>>>> a6b2430e
+			<h2 class="text-lg text-zinc-100 font-medium">Get Support</h2>
 			<div class="text-sm text-zinc-300">
 				If you have an issue or any questions, please email us.
 			</div>
