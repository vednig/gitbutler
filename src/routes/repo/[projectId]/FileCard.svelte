<script lang="ts">
	import { createEventDispatcher } from 'svelte';
	import { formatDistanceToNow } from 'date-fns';
	import type { Hunk } from '$lib/vbranches';
	import HunkDiffViewer from './HunkDiffViewer.svelte';
	import { summarizeHunk } from '$lib/summaries';
	import { IconTriangleUp, IconTriangleDown } from '$lib/icons';
	import { open } from '@tauri-apps/api/shell';
	import PopupMenu from '$lib/components/PopupMenu/PopupMenu.svelte';
	import PopupMenuItem from '$lib/components/PopupMenu/PopupMenuItem.svelte';
	import { SETTINGS_CONTEXT, type SettingsStore } from '$lib/userSettings';
	import { getContext } from 'svelte';
	import { dzTrigger } from './dropZone';

	const userSettings = getContext<SettingsStore>(SETTINGS_CONTEXT);

	export let id: string;
	export let projectPath: string;
	export let filepath: string;
	export let hunks: Hunk[];
	export let maximized: boolean;
	export let dzType: string;

	const dispatch = createEventDispatcher<{
		expanded: boolean;
	}>();
	export let expanded: boolean | undefined;

	let popupMenu: PopupMenu;

	function hunkSize(hunk: string): number[] {
		const linesAdded = hunk.split('\n').filter((line) => line.startsWith('+')).length;
		const linesRemoved = hunk.split('\n').filter((line) => line.startsWith('-')).length;
		return [linesAdded, linesRemoved];
	}

	function boldenFilename(filepath: string): string {
		const parts = filepath.split('/');
		if (parts.length == 0) return '';
		return (
			parts.slice(0, -2).join('/') +
			'/<span class="font-bold">' +
			parts[parts.length - 1] +
			'</span>'
		);
	}

	// This should be refactored, it's borrowed from HunkDiffViewer
	function getFirstLineNumber(diff: string): number {
		return parseInt(diff.split('\n')[0].split('@@')[1].trim().split(' ')[0].split(',')[0].slice(1));
	}

	function getAllHunksOwnership(): string {
		return id + ':' + hunks.map((h) => h.id).join(',');
	}
</script>

<div
	draggable="true"
	use:dzTrigger={{ type: dzType }}
	on:dragstart={(e) => e.dataTransfer?.setData('text/hunk', getAllHunksOwnership())}
	class="changed-file inner"
>
	<div
		class="flex w-full flex-col justify-center gap-2 rounded-lg border border-light-300 bg-light-50 text-light-900 dark:border-dark-400 dark:bg-dark-700 dark:text-light-300"
	>
		<div class="flex px-2 pt-2">
			<div class="flex-grow overflow-hidden text-ellipsis whitespace-nowrap " title={filepath}>
				{@html boldenFilename(filepath)}
			</div>
			<div
				on:click={() => {
					expanded = !expanded;
					dispatch('expanded', expanded);
				}}
				on:keypress={() => (expanded = !expanded)}
				class="cursor-pointer p-2 text-light-600 dark:text-dark-200"
			>
				{#if expanded}
					<IconTriangleUp />
				{:else}
					<IconTriangleDown />
				{/if}
			</div>
		</div>

<<<<<<< HEAD
	<div class="hunk-change-container flex flex-col gap-2 rounded px-2 pb-2">
		{#if expanded}
			{#each hunks || [] as hunk (hunk.id)}
				<div
					draggable="true"
					use:dzTrigger={{ type: dzType }}
					on:dragstart={(e) => e.dataTransfer?.setData('text/hunk', id + ':' + hunk.id)}
					on:contextmenu|preventDefault={(e) => popupMenu.openByMouse(e, hunk)}
					class="changed-hunk flex w-full flex-col overflow-hidden rounded border border-light-200 bg-white dark:border-dark-400 dark:bg-dark-900"
				>
					{#if $userSettings.aiSummariesEnabled}
						<div class="truncate whitespace-normal p-2">
							{#await summarizeHunk(hunk.diff) then description}
								{description}
							{/await}
						</div>
					{/if}
					<div class="cursor-pointer overflow-clip text-sm">
						<!-- Disabling syntax highlighting for performance reasons -->
						<HunkDiffViewer diff={hunk.diff} filePath="foo" linesShown={maximized ? 8 : 2} />
					</div>
					<div class="flex px-2 py-1">
						<div class="flex flex-grow gap-1">
							<div class="text-green-600">+{hunkSize(hunk.diff)[0]}</div>
							{#if hunkSize(hunk.diff)[1] > 0}
								<div class="text-red-600">-{hunkSize(hunk.diff)[1]}</div>
=======
		<div class="hunk-change-container flex flex-col gap-2 rounded px-2 pb-2">
			{#if expanded}
				{#each hunks || [] as hunk (hunk.id)}
					<div
						draggable="true"
						use:dzTrigger={{ type: dzType }}
						on:dragstart={(e) => e.dataTransfer?.setData('text/hunk', id + ':' + hunk.id)}
						on:contextmenu|preventDefault={(e) => popupMenu.openByMouse(e, hunk)}
						class="changed-hunk "
					>
						<div
							class="flex w-full flex-col rounded-lg border border-light-200 bg-white dark:border-dark-400 dark:bg-dark-900"
						>
							{#if $userSettings.aiSummariesEnabled}
								<div class="truncate whitespace-normal p-2">
									{#await summarizeHunk(hunk.diff) then description}
										{description}
									{/await}
								</div>
>>>>>>> 0cab371c
							{/if}
							<div class="cursor-pointer overflow-clip text-sm">
								<!-- Disabling syntax highlighting for performance reasons -->
								<HunkDiffViewer diff={hunk.diff} filePath="foo" linesShown={maximized ? 8 : 2} />
							</div>
							<div class="flex px-2 py-1 text-sm">
								<div class="flex flex-grow gap-1">
									<div class="text-green-600">+{hunkSize(hunk.diff)[0]}</div>
									{#if hunkSize(hunk.diff)[1] > 0}
										<div class="text-red-600">-{hunkSize(hunk.diff)[1]}</div>
									{/if}
								</div>
								<div class="text-right text-zinc-400">
									{formatDistanceToNow(hunk.modifiedAt, { addSuffix: true })}
								</div>
							</div>
						</div>
					</div>
				{/each}
			{/if}
		</div>
	</div>
	<PopupMenu bind:this={popupMenu} let:item={hunk}>
		<PopupMenuItem
			on:click={() =>
				open(`vscode://file${projectPath}/${filepath}:${getFirstLineNumber(hunk.diff)}`)}
		>
			Open in VS Code
		</PopupMenuItem>
	</PopupMenu>
</div><|MERGE_RESOLUTION|>--- conflicted
+++ resolved
@@ -84,34 +84,6 @@
 			</div>
 		</div>
 
-<<<<<<< HEAD
-	<div class="hunk-change-container flex flex-col gap-2 rounded px-2 pb-2">
-		{#if expanded}
-			{#each hunks || [] as hunk (hunk.id)}
-				<div
-					draggable="true"
-					use:dzTrigger={{ type: dzType }}
-					on:dragstart={(e) => e.dataTransfer?.setData('text/hunk', id + ':' + hunk.id)}
-					on:contextmenu|preventDefault={(e) => popupMenu.openByMouse(e, hunk)}
-					class="changed-hunk flex w-full flex-col overflow-hidden rounded border border-light-200 bg-white dark:border-dark-400 dark:bg-dark-900"
-				>
-					{#if $userSettings.aiSummariesEnabled}
-						<div class="truncate whitespace-normal p-2">
-							{#await summarizeHunk(hunk.diff) then description}
-								{description}
-							{/await}
-						</div>
-					{/if}
-					<div class="cursor-pointer overflow-clip text-sm">
-						<!-- Disabling syntax highlighting for performance reasons -->
-						<HunkDiffViewer diff={hunk.diff} filePath="foo" linesShown={maximized ? 8 : 2} />
-					</div>
-					<div class="flex px-2 py-1">
-						<div class="flex flex-grow gap-1">
-							<div class="text-green-600">+{hunkSize(hunk.diff)[0]}</div>
-							{#if hunkSize(hunk.diff)[1] > 0}
-								<div class="text-red-600">-{hunkSize(hunk.diff)[1]}</div>
-=======
 		<div class="hunk-change-container flex flex-col gap-2 rounded px-2 pb-2">
 			{#if expanded}
 				{#each hunks || [] as hunk (hunk.id)}
@@ -131,7 +103,6 @@
 										{description}
 									{/await}
 								</div>
->>>>>>> 0cab371c
 							{/if}
 							<div class="cursor-pointer overflow-clip text-sm">
 								<!-- Disabling syntax highlighting for performance reasons -->
@@ -154,6 +125,7 @@
 			{/if}
 		</div>
 	</div>
+
 	<PopupMenu bind:this={popupMenu} let:item={hunk}>
 		<PopupMenuItem
 			on:click={() =>
