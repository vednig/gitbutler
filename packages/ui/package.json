--- conflicted
+++ resolved
@@ -64,23 +64,15 @@
 			"import": "./dist/*.js",
 			"types": "./dist/*.d.ts"
 		},
-		"./*.json": {
-			"import": "./dist/*.json"
-		},
 		"./main.css": {
 			"import": "./dist/styles/main.css"
 		},
 		"./fonts.css": {
 			"import": "./dist/fonts.css"
 		},
-<<<<<<< HEAD
 		"./*.json": {
 			"import": "./dist/*.json",
 			"types": "./dist/*.json"
-=======
-		"./types": {
-			"import": "./dist/types.d.ts"
->>>>>>> aaf933f4
 		}
 	},
 	"files": [
